--- conflicted
+++ resolved
@@ -2073,38 +2073,22 @@
 	// Map editor
 	
 	
-<<<<<<< HEAD
 	"Terrains & Resources":{
 		Italian:"Terreni e risorse"
 		Simplified_Chinese:"地形地貌与资源"
-=======
-	"Terrains & Resources": {
-		Italian:"Terreni e risorse",
 		Russian:"Ландшафты и ресурсы"
->>>>>>> f3a8a644
 	}
 
 	"Improvements":{
 		Italian:"Miglioramenti"
-<<<<<<< HEAD
 		Simplified_Chinese:"设施"
-=======
 		Russian:"Улучшения"
-	}
-
-	"Barbarian encampment":{
-		Italian:"Accampamento barbaro"
-		Russian:"Лагерь варваров"
->>>>>>> f3a8a644
 	}
 
 	"[nation] starting location":{
 		Italian:"Punto iniziale di [nation]"
-<<<<<<< HEAD
 		Simplified_Chinese:"[nation]起始位置"
-=======
 		Russian:"Начальное положение [nation]"
->>>>>>> f3a8a644
 	}
 
 	"Clear terrain features":{
@@ -2114,21 +2098,13 @@
 
 	"Clear improvements":{
 		Italian:"Elimina miglioramenti"
-<<<<<<< HEAD
 		Simplified_Chinese:"清除设施"
 	}
 
 	"Clear resource":{
 		Italian:"Elimina risorsa"
 		Simplified_Chinese:"清除资源"
-=======
-		Russian:"Удалить улучшения"
-	}
-
-	"Clear resource":{
-		Italian:"Elimina risorsa",
 		Russian:"Удалить ресурсы"
->>>>>>> f3a8a644
 	}
 
 }