--- conflicted
+++ resolved
@@ -2402,21 +2402,12 @@
 		Dutch:" Het/De [policyBranch] beleid is ontgrendeld!" // depends on what brach it is
 	} // EG Rationalism policy branch unlocked!
 	
-	// Trade
-<<<<<<< HEAD
-	"Trade with [otherCiv]":{	
-		Italian:"Scambia con [otherCiv]"
-		Russian:"Торговать с [otherCiv]"
-		French:"Échanger avec [otherCiv]"
-		Romanian:"Comerțul cu [otherCiv]"
-=======
-	
+	// Trade	
 	"Trade":{	
 		Italian:"Scambia"
 		Russian:"Торговля"
 		French:"Échanger"
 		Romanian:"Comerțul"
->>>>>>> 9b38d0c3
 	}
 	"Offer trade":{	
 		Italian:"Offerta commerciale"
@@ -2437,29 +2428,16 @@
 		Romanian:"Articolele noastre"
 	}
 	"Our trade offer":{	
-<<<<<<< HEAD
-		Italian:"La nostra offerta commerciale"
-		Russian:"Наше предложение обмена"
-		French:"Notre offre commerciale"
-		Romanian:"Oferta noastră comercială"
-	}
-	"[otherCiv]'s trade offer":{
-		Italian:"Offerta commerciale di [otherCiv]"
-		Russian:"Предложение обмена цивилизации [otherCiv]"
-		French:"L'offre commerciale de [otherCiv]"
-		Romanian:"ofertă de schimb a [otherCiv]"
-=======
 		Italian:"La nostra \n offerta commerciale"
-		Russian:"Наше торговое\n  предложение"
+		Russian:"Наше предложение\n  обмена"
 		French:"Notre offre \n commerciale"
 		Romanian:"Oferta noastră \n comercială"
 	}
 	"[otherCiv]'s trade offer":{
 		Italian:"Offerta commerciale \n di [otherCiv]"
-		Russian:"Коммерческое \n предложение [otherCiv]"
+		Russian:"Предложение обмена \n цивилизации [otherCiv]"
 		French:"L'offre commerciale \n de [otherCiv]"
 		Romanian:"ofertă de \n schimb a [otherCiv]"
->>>>>>> 9b38d0c3
 	}
 	"[otherCiv]'s items":{	
 		Italian:"Gli articoli di [otherCiv]"
